// Copyright IBM Corp. and LoopBack contributors 2019,2020. All Rights Reserved.
// Node module: @loopback/cli
// This file is licensed under the MIT License.
// License text available at https://opensource.org/licenses/MIT

const path = require('path');
const ArtifactGenerator = require('../../lib/artifact-generator');
const modelMaker = require('../../lib/model-discoverer');
const debug = require('../../lib/debug')('discover-generator');
const chalk = require('chalk');
const utils = require('../../lib/utils');
const modelDiscoverer = require('../../lib/model-discoverer');
const {importDiscoveredModel} = require('./import-discovered-model');
const g = require('../../lib/globalize');

const rootDir = 'src';

module.exports = class DiscoveryGenerator extends ArtifactGenerator {
  constructor(args, opts) {
    super(args, opts);

    this.option('dataSource', {
      type: String,
      alias: 'ds',
      description: g.f('The name of the datasource to discover'),
    });

    this.option('views', {
      type: Boolean,
      description: g.f('Boolean to discover views'),
      default: true,
    });

    this.option('relations', {
      type: Boolean,
      description: g.f('Discover and create relations'),
      default: false,
    });

    this.option('schema', {
      type: String,
      description: g.f('Schema to discover'),
      default: '',
    });

    this.option('all', {
      type: Boolean,
      description: g.f('Discover all models without prompting users to select'),
      default: false,
    });

    this.option('outDir', {
      type: String,
      description: g.f(
        'Specify the directory into which the `model.model.ts` files will be placed',
      ),
      default: undefined,
    });

    this.option('models', {
      type: String,
      description: g.f(
        'Discover specific models without prompting users to select e.g:--models=table1,table2',
      ),
      default: undefined,
    });

    this.option('optionalId', {
      type: Boolean,
      description: g.f('Boolean to mark id property as optional field'),
      default: false,
    });

<<<<<<< HEAD
    this.option('disableCamelCase', {
      type: Boolean,
      description: g.f(
        'Boolean to disable camel case naming convention for columns',
      ),
=======
    this.option('singularize', {
      type: Boolean,
      description: g.f('Boolean to enable singularizing model names'),
>>>>>>> f348b371
      default: false,
    });
  }

  _setupGenerator() {
    this.artifactInfo = {
      type: 'discover',
      rootDir,
      outDir: path.resolve(rootDir, 'models'),
    };

    return super._setupGenerator();
  }

  /**
   * If we have a dataSource, attempt to load it
   * @returns {*}
   */
  setOptions() {
    /* istanbul ignore next */
    if (this.options.dataSource) {
      debug(`Data source specified: ${this.options.dataSource}`);
      this.artifactInfo.dataSource = modelMaker.loadDataSourceByName(
        this.options.dataSource,
      );
    }
    // remove not needed .env property
    if (this.options.config) {
      delete this.options?.env;
    }
    return super.setOptions();
  }

  /**
   * Ensure CLI is being run in a LoopBack 4 project.
   */
  checkLoopBackProject() {
    /* istanbul ignore next */
    if (this.shouldExit()) return;
    return super.checkLoopBackProject();
  }

  /**
   * Loads all datasources to choose if the dataSource option isn't set
   */
  async loadAllDatasources() {
    // If we have a dataSourcePath then it is already loaded for us, we don't need load any
    /* istanbul ignore next */
    if (this.artifactInfo.dataSource) {
      return;
    }
    const dsDir = modelMaker.DEFAULT_DATASOURCE_DIRECTORY;
    const datasourcesList = await utils.getArtifactList(
      dsDir,
      'datasource',
      false,
    );
    debug(datasourcesList);

    this.dataSourceChoices = datasourcesList.map(s =>
      modelDiscoverer.loadDataSource(
        path.resolve(dsDir, `${utils.toFileName(s)}.datasource.js`),
      ),
    );
    if (this.options.dataSource) {
      if (
        this.dataSourceChoices
          .map(d => d.name)
          .includes(this.options.dataSource)
      ) {
        Object.assign(this.artifactInfo, {
          dataSource: this.dataSourceChoices.find(
            d => d.name === this.options.dataSource,
          ),
        });
      }
    }
    debug(`Done importing datasources`);
  }

  /**
   * Ask the user to select the data source from which to discover
   */
  promptDataSource() {
    /* istanbul ignore next */
    if (this.shouldExit()) return;
    const prompts = [
      {
        name: 'dataSource',
        message: g.f('Select the connector to discover'),
        type: 'list',
        choices: this.dataSourceChoices,
        when:
          this.artifactInfo.dataSource === undefined &&
          !this.artifactInfo.modelDefinitions,
      },
    ];

    return this.prompt(prompts).then(answer => {
      /* istanbul ignore next */
      if (!answer.dataSource) return;
      debug(`Datasource answer: ${JSON.stringify(answer)}`);

      this.artifactInfo.dataSource = this.dataSourceChoices.find(
        d => d.name === answer.dataSource,
      );
    });
  }

  /**
   * Puts all discoverable models in this.modelChoices
   */
  async discoverModelInfos() {
    /* istanbul ignore if */
    if (this.artifactInfo.modelDefinitions) return;
    debug(`Getting all models from ${this.artifactInfo.dataSource.name}`);

    this.modelChoices = await modelMaker.discoverModelNames(
      this.artifactInfo.dataSource,
      {
        views: this.options.views,
        schema: this.options.schema,
      },
    );
    debug(
      `Got ${this.modelChoices.length} models from ${this.artifactInfo.dataSource.name}`,
    );
  }

  /**
   * Now that we have a list of all models for a datasource,
   * ask which models to discover
   */
  promptModelChoices() {
    // If we are discovering all we don't need to prompt
    /* istanbul ignore next */
    if (this.options.all) {
      this.discoveringModels = this.modelChoices;
    }

    if (this.options.models) {
      const answers = {discoveringModels: this.options.models.split(',')};
      debug(`Models specified: ${JSON.stringify(answers)}`);
      this.discoveringModels = [];
      answers.discoveringModels.forEach(m => {
        this.discoveringModels.push(this.modelChoices.find(c => c.name === m));
      });
      return;
    }

    const prompts = [
      {
        name: 'discoveringModels',
        message: g.f('Select the models which to discover'),
        type: 'checkbox',
        choices: this.modelChoices,
        when:
          this.discoveringModels === undefined &&
          !this.artifactInfo.modelDefinitions,
        // Require at least one model to be selected
        // This prevents users from accidentally pressing ENTER instead of SPACE
        // to select a model from the list
        validate: result => !!result.length,
      },
    ];

    return this.prompt(prompts).then(answers => {
      /* istanbul ignore next */
      if (!answers.discoveringModels) return;
      debug(`Models chosen: ${JSON.stringify(answers)}`);
      this.discoveringModels = [];
      answers.discoveringModels.forEach(m => {
        this.discoveringModels.push(this.modelChoices.find(c => c.name === m));
      });
    });
  }

  /**
   * Prompts what naming convention they would like to have for column names.
   */
  promptColNamingConvention() {
    this.namingConvention = [
      {
        name: g.f('Camel case (exampleColumn) (Recommended)'),
        value: 'camelCase',
      },
      {
        name: g.f('No conversion (EXAMPLE_COLUMN)'),
        value: 'noCase',
      },
    ];
    return this.prompt([
      {
        name: 'disableCamelCase',
        message: g.f(
          'Select a convention to convert db column names(EXAMPLE_COLUMN) to model property names:',
        ),
        type: 'list',
        choices: this.namingConvention,
        default: false,
        when: !this.options.disableCamelCase,
      },
    ]).then(props => {
      /* istanbul ignore next */
      if (!props.disableCamelCase) return;
      props.disableCamelCase = props.disableCamelCase !== 'camelCase';

      Object.assign(this.artifactInfo, props);
      /* istanbul ignore next */
      if (props.disableCamelCase) {
        this.log(
          chalk.red(
            g.f(
              'By disabling Camel case, you might need to specify these customized names in relation definition.',
            ),
          ),
        );
      }
      debug(`props after naming convention prompt: ${props.disableCamelCase}`);
      return props;
    });
  }

  /**
   * Using artifactInfo.dataSource,
   * artifactInfo.modelNameOptions
   *
   * this will discover every model
   * and put it in artifactInfo.modelDefinitions
   * @returns {Promise<void>}
   */
  async getAllModelDefs() {
    /* istanbul ignore next */
    if (this.shouldExit()) {
      await this.artifactInfo.dataSource.disconnect();
      return false;
    }
    this.artifactInfo.modelDefinitions = [];
    // eslint-disable-next-line @typescript-eslint/prefer-for-of
    for (let i = 0; i < this.discoveringModels.length; i++) {
      const modelInfo = this.discoveringModels[i];
      // passing connector specific options from the cli through connectorDiscoveryOptions
      let discoveryOptions = {};
      if (this.options.connectorDiscoveryOptions) {
        discoveryOptions = JSON.parse(this.options.connectorDiscoveryOptions);
      }
      debug(`Discovering: ${modelInfo.name}...`);
      const modelDefinition = await modelMaker.discoverSingleModel(
        this.artifactInfo.dataSource,
        modelInfo.name,
        {
          schema: modelInfo.owner,
          disableCamelCase:
            this.options.disableCamelCase || this.artifactInfo.disableCamelCase,
          associations: this.options.relations,
          ...discoveryOptions,
        },
      );
      if (this.options.optionalId) {
        // Find id properties (can be multiple ids if using composite key)
        const idProperties = Object.values(modelDefinition.properties).filter(
          property => property.id,
        );
        // Mark as not required
        idProperties.forEach(property => {
          property.required = false;
        });
      }
      this.artifactInfo.modelDefinitions.push(modelDefinition);
      debug(`Discovered: ${modelInfo.name}`);
    }
  }

  /**
   * Iterate through all the models we have discovered and scaffold
   */
  async scaffold() {
    // Exit if needed
    /* istanbul ignore next */
    if (this.shouldExit()) {
      await this.artifactInfo.dataSource.disconnect();
      return;
    }
    this.artifactInfo.indexesToBeUpdated =
      this.artifactInfo.indexesToBeUpdated || [];

    if (this.options.singularize) {
      for (const modelDefinition of this.artifactInfo.modelDefinitions) {
        modelDefinition.name = utils.pluralize.singular(modelDefinition.name);
        if (this.options.relations) {
          for (const relationName in modelDefinition.settings.relations) {
            const relation = modelDefinition.settings.relations[relationName];
            relation.model = utils.pluralize.singular(relation.model);
          }
        }
      }
    }

    // eslint-disable-next-line @typescript-eslint/prefer-for-of
    for (let i = 0; i < this.artifactInfo.modelDefinitions.length; i++) {
      const modelDefinition = this.artifactInfo.modelDefinitions[i];
      const templateData = importDiscoveredModel(modelDefinition);

      debug(
        'Generating model %s from template data',
        modelDefinition.name,
        templateData,
      );

      const fullPath = path.resolve(
        this.options.outDir || this.artifactInfo.outDir,
        utils.getModelFileName(modelDefinition.name),
      );
      debug(`Writing: ${fullPath}`);

      if (this.options.relations) {
        const relationImports = [];
        const relationDestinationImports = [];
        const foreignKeys = {};
        for (const relationName in templateData.settings.relations) {
          const relation = templateData.settings.relations[relationName];
          const targetModel = this.artifactInfo.modelDefinitions.find(
            model => model.name === relation.model,
          );
          // If targetModel is not in discovered models, skip creating relation
          if (targetModel) {
            Object.assign(templateData.properties[relation.foreignKey], {
              relation,
            });
            relationImports.push(relation.type);
            relationDestinationImports.push(relation.model);

            foreignKeys[relationName] = {};
            Object.assign(foreignKeys[relationName], {
              name: relationName,
              entity: relation.model,
              entityKey: Object.entries(targetModel.properties).find(
                x => x?.[1].id === 1,
              )?.[0],
              foreignKey: relation.foreignKey,
            });
          }
        }
        templateData.relationImports = relationImports;
        templateData.relationDestinationImports = relationDestinationImports;
        // Delete relation from modelSettings
        delete templateData.settings.relations;
        if (Object.keys(foreignKeys)?.length > 0) {
          Object.assign(templateData.settings, {foreignKeys});
        }
        templateData.modelSettings = utils.stringifyModelSettings(
          templateData.settings,
        );
      }

      this.copyTemplatedFiles(
        modelDiscoverer.MODEL_TEMPLATE_PATH,
        fullPath,
        templateData,
      );

      this.artifactInfo.indexesToBeUpdated.push({
        dir: this.options.outDir || this.artifactInfo.outDir,
        file: utils.getModelFileName(modelDefinition.name),
      });

      await this.artifactInfo.dataSource.disconnect();
    }

    // This part at the end is just for the ArtifactGenerator
    // end message to output something nice, before it was "Discover undefined was created in src/models/"
    this.artifactInfo.type = 'Models';
    this.artifactInfo.name = this.artifactInfo.modelDefinitions
      .map(d => d.name)
      .join(',');
  }

  async end() {
    await super.end();
  }
};<|MERGE_RESOLUTION|>--- conflicted
+++ resolved
@@ -71,18 +71,18 @@
       default: false,
     });
 
-<<<<<<< HEAD
     this.option('disableCamelCase', {
       type: Boolean,
       description: g.f(
         'Boolean to disable camel case naming convention for columns',
       ),
-=======
+      default: false
+    });
+
     this.option('singularize', {
       type: Boolean,
       description: g.f('Boolean to enable singularizing model names'),
->>>>>>> f348b371
-      default: false,
+      default: false
     });
   }
 
