// Copyright IBM Corp. 2013,2017. All Rights Reserved.
// Node module: loopback
// This file is licensed under the MIT License.
// License text available at https://opensource.org/licenses/MIT

import {ServerRequest as Request, ServerResponse as Response} from 'http';
import {OpenApiSpec, OperationObject, ParameterObject} from './OpenApiSpec';
import * as assert from 'assert';
import * as url from 'url';
import * as pathToRegexp from 'path-to-regexp';
const debug = require('debug')('loopback:SwaggerRouter');

type HandlerCallback = (err?: Error | string) => void;
type RequestHandler = (req: Request, res: Response, cb?: HandlerCallback) => void;

export type ControllerFactory = (request: Request, response: Response) => Object;

/**
 * SwaggerRouter - an express-compatible Router using OpenAPI/Swagger
 * to define routes and input parameters
 */
export class SwaggerRouter {
  /**
   * The function handling incoming requests.
   * Pass it Node.js HttpServer or register it
   * as Express.js middleware.
   *
   * @param req {http.ServerRequest} The incoming request.
   * @param res {http.ServerResponse} The response object.
   * @param [cb] {Function} The callback to call when handling failed with an error,
   * or when there is no endpoint registered to handle the request URL.
   */
  public readonly handler: RequestHandler;

  private readonly _endpoints: Endpoint[] = [];

  constructor() {
    // NOTE(bajtos) It is important to use an arrow function here to allow
    // users to pass "router.handler" around as a regular function,
    // e.g. http.createServer(router.handler)
    this.handler = (req: Request, res: Response, callback: HandlerCallback) => {
      this._handleRequest(req, res, (err: Error) => {
        if (callback) callback(err);
        else this._finalHandler(req, res, err);
      });
    };
  }

  /**
   * Register a controller. The controller should be
   * a regular ES6/TS class, use @api decorator to describe
   * the REST API implemented by the controller.
   * TODO(bajtos) How to support ES6 where decorators are not available?
   *
   * @param controllerCtor {ControllerFactory} A factory function accepting (Request, Response) arguments
   * and returning the Controller instance to use.
   * @param spec {OpenApiSpec} The Swagger specification describing the methods provided by this controller.
   */
  public controller(factory: ControllerFactory, spec: OpenApiSpec): void {
    assert(typeof factory === 'function', 'Controller factory must be a function.');
    assert(typeof spec === 'object' && !!spec, 'API speciification must be a non-null object');
    if (!spec.paths || !Object.keys(spec.paths).length) {
      return;
    }

    debug('Registering Controller with API', spec);

    for (const path in spec.paths) {
      for (const verb in spec.paths[path]) {
        const opSpec = spec.paths[path][verb];
        debug('  %s %s -> %s(%s)', verb, path, opSpec['x-operation-name'],
          (opSpec.parameters || []).map(p => p.name).join(', '));
        this._endpoints.push(new Endpoint(path, verb, opSpec, factory));
      }
    }
  }

  private _handleRequest(request: Request, response: Response, next: HandlerCallback): void {
    // TODO(bajtos) The following parsing can be skipped when the router
    // is mounted on an express app
    // "as string" is a workaround for buggy .d.ts definition
    const parsedUrl = url.parse(request.url as string, true);
    const parsedRequest = request as ParsedRequest;
    // "as string" is a workaround for buggy .d.ts definition
    parsedRequest.path = parsedUrl.pathname as string;
    parsedRequest.query = parsedUrl.query;

    debug('Handle request "%s %s"', request.method, parsedRequest.path);

    let endpointIx = 0;
    const tryNextEndpoint = (err?: Error): void => {
      if (err) {
        next(err);
      } else if (endpointIx >= this._endpoints.length) {
        next();
      } else {
        this._endpoints[endpointIx++].handle(parsedRequest, response, tryNextEndpoint);
      }
    };
    tryNextEndpoint();
  }

  private _finalHandler(req: Request, res: Response, err?: Error & {statusCode?: number, status?: number}) {
    // TODO(bajtos) cover this final handler by tests
    // TODO(bajtos) make the error-handling strategy configurable (e.g. via strong-error-handler)
    if (err) {
      res.statusCode = err.statusCode || err.status || 500;
      console.error('Unhandled error in %s %s: %s %s', req.method, req.url, res.statusCode, err.stack || err);
      res.end();
    } else {
      console.error('Not found: %s %s', req.method, req.url);
      res.statusCode = 404;
      res.write(req.url + ' not found.\n');
      res.end();
    }
  }
}

interface ParsedRequest extends Request {
  // see http://expressjs.com/en/4x/api.html#req.path
  path: string;
  // see http://expressjs.com/en/4x/api.html#req.query
  query: { [key: string]: string };
}

class Endpoint {
  private readonly _verb: string;
  private readonly _pathRegexp: pathToRegexp.PathRegExp;

  constructor(
      path: string,
      verb: string,
      private readonly _spec: OperationObject,
      private readonly _controllerFactory: ControllerFactory) {
    this._verb = verb.toLowerCase();

    // In Swagger, path parameters are wrapped in `{}`.
    // In Express.js, path parameters are prefixed with `:`
    path = path.replace(/{([^}]*)}(\/|$)/g, ':$1$2');
    this._pathRegexp = pathToRegexp(path, [], {strict: false, end: true});
  }

  public handle(request: ParsedRequest, response: Response, next: HandlerCallback) {
    debug('trying endpoint', this);
    // "as string" is a workaround for buggy .d.ts definition
    if (this._verb !== (request.method as string).toLowerCase()) {
      debug(' -> next (verb mismatch)');
      next();
      return;
    }

    const match = this._pathRegexp.exec(request.path);
    if (!match) {
      debug(' -> next (path mismatch)');
      next();
      return;
    }

    const pathParams = Object.create(null);
    for (const ix in this._pathRegexp.keys) {
      const key = this._pathRegexp.keys[ix];
      const matchIndex = +ix + 1;
      pathParams[key.name] = match[matchIndex];
    }

    const controller = this._controllerFactory(request, response);
    const operationName = this._spec['x-operation-name'];
    const args = buildOperationArguments(this._spec, request, pathParams);

    debug('invoke %s with arguments', operationName, args);

    // TODO(bajtos) support sync operations that return the value directly (no Promise)
    controller[operationName].apply(controller, args).then(
      function onSuccess(result) {
        debug('%s() result -', operationName, result);
        // TODO(bajtos) handle non-string results via JSON.stringify
        if (result) {
          // TODO(ritch) remove this, should be configurable
          response.setHeader('Content-Type', 'application/json');
          // TODO(bajtos) handle errors - JSON.stringify can throw
          if (typeof result === 'object')
            result = JSON.stringify(result);
          response.write(result);
        }
        response.end();
        // Do not call next(), the request was handled.
      },
      function onError(err) {
        debug('%s() failed - ', operationName, err.stack || err);
        next(err);
      });
  }
}

// NOTE(bajtos) We cannot avoid usage of any here, because we are returning
// a list of method call arguments, which can contain any types.
function buildOperationArguments(operationSpec: OperationObject, request: ParsedRequest,
<<<<<<< HEAD
    // tslint:disable-next-line:no-any
    pathParams: {[key: string]: string}): any[] {
  const args = [];
=======
    pathParams: {[key: string]: any}): any[] {
  const args: String[] = [];
>>>>>>> 283eb6b4
  for (const paramSpec of operationSpec.parameters || []) {
    if ('$ref' in paramSpec) {
      // TODO(bajtos) implement $ref parameters
      throw new Error('$ref parameters are not supported yet.');
    }
    const spec = paramSpec as ParameterObject;
    switch (spec.in) {
      case 'query':
        args.push(request.query[spec.name]);
        break;
      case 'path':
        args.push(pathParams[spec.name]);
        break;
      default:
        // TODO(bajtos) support all parameter sources (path, body, etc.)
        throw new Error('Parameters with "in: ' + spec.in + '" are not supported yet.');
    }
  }
  return args;
}<|MERGE_RESOLUTION|>--- conflicted
+++ resolved
@@ -195,14 +195,10 @@
 // NOTE(bajtos) We cannot avoid usage of any here, because we are returning
 // a list of method call arguments, which can contain any types.
 function buildOperationArguments(operationSpec: OperationObject, request: ParsedRequest,
-<<<<<<< HEAD
-    // tslint:disable-next-line:no-any
-    pathParams: {[key: string]: string}): any[] {
+  // tslint:disable-next-line:no-any
+  pathParams: {[key: string]: string}): any[] {
   const args = [];
-=======
-    pathParams: {[key: string]: any}): any[] {
-  const args: String[] = [];
->>>>>>> 283eb6b4
+  
   for (const paramSpec of operationSpec.parameters || []) {
     if ('$ref' in paramSpec) {
       // TODO(bajtos) implement $ref parameters
